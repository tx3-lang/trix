use clap::{Parser, Subcommand};

mod commands;
mod config;

use commands::test;
use commands::{bindgen, check, devnet, init};
use config::Config;
use miette::{IntoDiagnostic as _, Result};

#[derive(Parser)]
#[command(name = "trix")]
#[command(about = "Package manager for the Tx3 language", long_about = None)]
#[command(version)]
struct Cli {
    #[command(subcommand)]
    command: Commands,
}

#[derive(Subcommand)]
enum Commands {
    /// Initialize a new Tx3 project
    Init(init::Args),

    /// Invoke a transaction template
    Invoke(devnet::invoke::Args),

    /// Start development network (powered by Dolos)
    Devnet(devnet::devnet::Args),

    /// Explore a network (powered by CShell)
    Explore(devnet::explore::Args),

    /// Generate bindings for smart contracts
    Bindgen(bindgen::Args),

    /// Check a Tx3 package and all of its dependencies for errors
    Check(check::Args),

    /// Run a Tx3 testing file
    Test(test::Args),
}

pub fn load_config() -> Result<Option<Config>> {
    let current_dir = std::env::current_dir().into_diagnostic()?;

    let config_path = current_dir.join("trix.toml");

    if !config_path.exists() {
        return Ok(None);
    }

    let config = Config::load(&config_path)?;

    Ok(Some(config))
}

fn main() -> Result<()> {
    let cli = Cli::parse();
    let config = load_config()?;

<<<<<<< HEAD
    match cli.command {
        Commands::Init(args) => init::run(args, &config),
        Commands::Invoke(args) => devnet::invoke::run(args, &config),
        Commands::Devnet(args) => devnet::devnet::run(args, &config),
        Commands::Explore(args) => devnet::explore::run(args, &config),
        Commands::Bindgen(args) => bindgen::run(args, &config),
        Commands::Check(args) => check::run(args, &config),
        Commands::Test(args) => test::run(args, &config),
=======
    match config {
        Some(config) => match cli.command {
            Commands::Init(args) => init::run(args, Some(&config)),
            Commands::Invoke(args) => devnet::invoke::run(args, &config),
            Commands::Devnet(args) => devnet::devnet::run(args, &config),
            Commands::Explore(args) => devnet::explore::run(args, &config),
            Commands::Bindgen(args) => bindgen::run(args, &config),
            Commands::Check(args) => check::run(args, &config),
        },
        None => match cli.command {
            Commands::Init(_) => init::run(init::Args {}, None),
            _ => Err(miette::miette!("No trix.toml found in current directory")),
        },
>>>>>>> ec6fddae
    }
}<|MERGE_RESOLUTION|>--- conflicted
+++ resolved
@@ -59,16 +59,6 @@
     let cli = Cli::parse();
     let config = load_config()?;
 
-<<<<<<< HEAD
-    match cli.command {
-        Commands::Init(args) => init::run(args, &config),
-        Commands::Invoke(args) => devnet::invoke::run(args, &config),
-        Commands::Devnet(args) => devnet::devnet::run(args, &config),
-        Commands::Explore(args) => devnet::explore::run(args, &config),
-        Commands::Bindgen(args) => bindgen::run(args, &config),
-        Commands::Check(args) => check::run(args, &config),
-        Commands::Test(args) => test::run(args, &config),
-=======
     match config {
         Some(config) => match cli.command {
             Commands::Init(args) => init::run(args, Some(&config)),
@@ -77,11 +67,11 @@
             Commands::Explore(args) => devnet::explore::run(args, &config),
             Commands::Bindgen(args) => bindgen::run(args, &config),
             Commands::Check(args) => check::run(args, &config),
+            Commands::Test(args) => test::run(args, &config),
         },
         None => match cli.command {
             Commands::Init(_) => init::run(init::Args {}, None),
             _ => Err(miette::miette!("No trix.toml found in current directory")),
         },
->>>>>>> ec6fddae
     }
 }