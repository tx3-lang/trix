use std::{
    collections::HashMap,
    fs,
    io::Write,
    path::{Path, PathBuf},
    process::Command,
};

use cryptoxide::{digest::Digest, sha2::Sha256};
use miette::{Context, IntoDiagnostic, bail};
use pallas::ledger::addresses::Address;
use serde::Serialize;

use crate::config::Config;

#[allow(clippy::module_inception)]
pub mod devnet;
pub mod explore;
pub mod invoke;

pub const CSHELL: &str = include_str!("../templates/configs/cshell/cshell.toml");
pub const DOLOS: &str = include_str!("../templates/configs/dolos/dolos.toml");

pub const ALONZO: &str = include_str!("../templates/configs/dolos/alonzo.json");
pub const BYRON: &str = include_str!("../templates/configs/dolos/byron.json");
pub const CONWAY: &str = include_str!("../templates/configs/dolos/conway.json");
pub const SHELLEY: &str = include_str!("../templates/configs/dolos/shelley.json");

pub fn get_home_path() -> miette::Result<PathBuf> {
    let home_dir = if cfg!(target_os = "windows") {
        dirs::data_local_dir()
    } else {
        dirs::home_dir()
    }
    .context("Could not determine home directory")?;

    Ok(home_dir)
}

<<<<<<< HEAD
fn handle_devnet(home_path: &PathBuf, config: &Config) -> miette::Result<PathBuf> {
    let profile = config.devnet().unwrap_or_default();
=======
fn handle_devnet(home_path: &Path, config: &Config) -> miette::Result<PathBuf> {
    let profile = config.profiles.clone().unwrap_or_default().devnet;
>>>>>>> 5d1aa201

    let value = serde_json::to_vec(&profile.wallets).into_diagnostic()?;
    let mut hasher = Sha256::new();
    hasher.input(value.as_slice());
    let hex = hasher.result_str();
    let truncated = &hex[..16];

    let mut tmp_path = home_path.to_path_buf();
    tmp_path.push(".tx3");

    if !tmp_path.exists() {
        bail!("run tx3up to prepare the environment first")
    }

    tmp_path.push(format!("tmp/{truncated}_devnet"));

    if !tmp_path.exists() {
        let tmp_path_str = tmp_path.to_str().unwrap();

        fs::create_dir_all(&tmp_path)
            .into_diagnostic()
            .context("failed to create target directory")?;

        let mut cshell_config_path = tmp_path.clone();
        cshell_config_path.push("cshell.toml");

        let mut cshell_path = home_path.to_path_buf();
        if cfg!(target_os = "windows") {
            cshell_path.push(".tx3/default/bin/cshell.exe");
        } else {
            cshell_path.push(".tx3/default/bin/cshell");
        };

        let cshell = serde_json::to_value(toml::from_str::<toml::Value>(CSHELL).into_diagnostic()?)
            .into_diagnostic()?;
        write_file_toml(&format!("{tmp_path_str}/cshell.toml").into(), &cshell)?;

        let mut initial_funds = HashMap::new();
        for wallet in &profile.wallets {
            let mut cmd = Command::new(cshell_path.to_str().unwrap_or_default());
            cmd.args([
                "-s",
                cshell_config_path.to_str().unwrap_or_default(),
                "wallet",
                "create",
                "--name",
                &wallet.name,
                "--password",
                &wallet.name,
                "--output-format",
                "json",
            ]);
            let output = cmd
                .output()
                .into_diagnostic()
                .expect("fail to create devnet wallets");
            if !output.status.success() {
                let stderr = String::from_utf8_lossy(&output.stderr);
                bail!("cshell failed to create wallet:\n{}", stderr.trim());
            }

            let output: serde_json::Value =
                serde_json::from_slice(&output.stdout).into_diagnostic()?;

            let address = output
                .get("addresses")
                .context("missing 'addresses' field in cshell JSON output")?
                .get("testnet")
                .context("missing 'testnet' field in cshell 'addresses'")?
                .as_str()
                .unwrap();
            let address = Address::from_bech32(address).into_diagnostic()?.to_hex();
            initial_funds.insert(address, wallet.initial_balance);
        }

        let mut shelley = serde_json::from_str::<serde_json::Value>(SHELLEY).into_diagnostic()?;
        map_shelley_initial_funds(initial_funds, &mut shelley)?;
        write_file(&format!("{tmp_path_str}/shelley.json").into(), &shelley)?;

        let mut dolos =
            serde_json::to_value(toml::from_str::<toml::Value>(DOLOS).into_diagnostic()?)
                .into_diagnostic()?;
        map_genesis_path(tmp_path_str, &mut dolos)?;
        write_file_toml(&format!("{tmp_path_str}/dolos.toml").into(), &dolos)?;

        let byron = serde_json::from_str::<serde_json::Value>(BYRON).into_diagnostic()?;
        write_file(&format!("{tmp_path_str}/byron.json").into(), &byron)?;

        let alonzo = serde_json::from_str::<serde_json::Value>(ALONZO).into_diagnostic()?;
        write_file(&format!("{tmp_path_str}/alonzo.json").into(), &alonzo)?;

        let conway = serde_json::from_str::<serde_json::Value>(CONWAY).into_diagnostic()?;
        write_file(&format!("{tmp_path_str}/conway.json").into(), &conway)?;
    }
    Ok(tmp_path)
}

pub fn write_file<T>(path: &PathBuf, content: &T) -> miette::Result<()>
where
    T: ?Sized + Serialize,
{
    let mut new_file = fs::File::create(path)
        .into_diagnostic()
        .context(format!("Failed to create file: {:?}", path))?;

    new_file
        .write_all(
            serde_json::to_vec_pretty(&content)
                .into_diagnostic()?
                .as_slice(),
        )
        .into_diagnostic()
        .context(format!("Failed to write to file: {:?}", path))?;

    Ok(())
}

pub fn write_file_toml<T>(path: &PathBuf, content: &T) -> miette::Result<()>
where
    T: ?Sized + Serialize,
{
    let toml_string = toml::to_string_pretty(content)
        .into_diagnostic()
        .context(format!("Failed to serialize TOML for file: {:?}", path))?;

    let mut new_file = fs::File::create(path)
        .into_diagnostic()
        .context(format!("Failed to create file: {:?}", path))?;

    new_file
        .write_all(toml_string.as_bytes())
        .into_diagnostic()
        .context(format!("Failed to write to file: {:?}", path))?;

    Ok(())
}

pub fn map_genesis_path(path: &str, value: &mut serde_json::Value) -> miette::Result<()> {
    if let Some(genesis) = value.get_mut("genesis") {
        if let Some(obj) = genesis.as_object_mut() {
            obj.insert(
                "byron_path".into(),
                serde_json::Value::String(format!("{}/byron.json", path)),
            );
            obj.insert(
                "shelley_path".into(),
                serde_json::Value::String(format!("{}/shelley.json", path)),
            );
            obj.insert(
                "alonzo_path".into(),
                serde_json::Value::String(format!("{}/alonzo.json", path)),
            );
            obj.insert(
                "conway_path".into(),
                serde_json::Value::String(format!("{}/conway.json", path)),
            );
        } else {
            bail!("'genesis' is not a TOML object")
        }
    } else {
        bail!("missing 'genesis' field in dolos TOML")
    }

    Ok(())
}

pub fn map_shelley_initial_funds(
    initial_funds: HashMap<String, u64>,
    value: &mut serde_json::Value,
) -> miette::Result<()> {
    if let Some(obj) = value.get_mut("initialFunds") {
        if let Some(obj) = obj.as_object_mut() {
            for (address, balance) in initial_funds {
                obj.insert(
                    address.clone(),
                    serde_json::Value::Number(serde_json::Number::from(balance)),
                );
            }
        } else {
            bail!("'initialFunds' is not a JSON object")
        }
    } else {
        bail!("missing 'initialFunds' field in shelley JSON")
    }

    Ok(())
}<|MERGE_RESOLUTION|>--- conflicted
+++ resolved
@@ -37,13 +37,8 @@
     Ok(home_dir)
 }
 
-<<<<<<< HEAD
-fn handle_devnet(home_path: &PathBuf, config: &Config) -> miette::Result<PathBuf> {
+fn handle_devnet(home_path: &Path, config: &Config) -> miette::Result<PathBuf> {
     let profile = config.devnet().unwrap_or_default();
-=======
-fn handle_devnet(home_path: &Path, config: &Config) -> miette::Result<PathBuf> {
-    let profile = config.profiles.clone().unwrap_or_default().devnet;
->>>>>>> 5d1aa201
 
     let value = serde_json::to_vec(&profile.wallets).into_diagnostic()?;
     let mut hasher = Sha256::new();
