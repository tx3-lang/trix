--- conflicted
+++ resolved
@@ -4,18 +4,4 @@
 pub mod bindgen;
 pub mod check;
 pub mod devnet;
-<<<<<<< HEAD
-pub mod init;
-pub mod test;
-
-pub(crate) fn find_config() -> Result<PathBuf> {
-    let current_dir = std::env::current_dir()?;
-    let config_path = current_dir.join("trix.toml");
-    if !config_path.exists() {
-        anyhow::bail!("No trix.toml found in current directory");
-    }
-    Ok(config_path)
-}
-=======
-pub mod init;
->>>>>>> 6df5e9b4
+pub mod init;