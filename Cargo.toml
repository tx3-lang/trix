[package]
name = "trix"
description = "The Tx3 package manager"
version = "0.9.1"
edition = "2024"
repository = "https://github.com/tx3-lang/trix"
homepage = "https://github.com/tx3-lang/trix"

[dependencies]
tx3-lang = "0.5.0"
# tx3-lang = { git = "https://github.com/tx3-lang/tx3-lang" }
# tx3-lang = { path = "../tx3/crates/tx3-lang" }

clap = { version = "4.5.36", features = ["derive"] }
serde = { version = "1.0", features = ["derive"] }
toml = "0.8"
anyhow = "1.0"
miette = { version = "7.5.0", features = ["fancy"] }
thiserror = "2.0.12"
inquire = "0.7.5"
dirs = "6.0.0"
serde_json = "1.0.140"
cryptoxide = "0.5.0"
pallas = "0.32.0"
hex = "0.4.3"

handlebars = "6.3.2"
reqwest = { version = "0.12.15", features = ["blocking", "json"] }
tempfile = "3.10"
zip = "2.6.1"
convert_case = "0.8.0"
<<<<<<< HEAD
oci-client = "0.15.0"
chrono = "0.4.41"
futures = "0.3.31"
tokio = { version = "1.45.0", features = ["rt-multi-thread"] }
=======
ed25519-bip32 = "0.4.1"
bip39 = "2.1.0"
>>>>>>> 4602020b

# The profile that 'dist' will build with
[profile.dist]
inherits = "release"
lto = "thin"

[workspace.metadata.release]
push = false
publish = false
tag-name = "v{{version}}"
pre-release-commit-message = "release: v{{version}}"<|MERGE_RESOLUTION|>--- conflicted
+++ resolved
@@ -27,17 +27,14 @@
 handlebars = "6.3.2"
 reqwest = { version = "0.12.15", features = ["blocking", "json"] }
 tempfile = "3.10"
-zip = "2.6.1"
+zip = "3.0.0"
 convert_case = "0.8.0"
-<<<<<<< HEAD
 oci-client = "0.15.0"
 chrono = "0.4.41"
 futures = "0.3.31"
 tokio = { version = "1.45.0", features = ["rt-multi-thread"] }
-=======
 ed25519-bip32 = "0.4.1"
 bip39 = "2.1.0"
->>>>>>> 4602020b
 
 # The profile that 'dist' will build with
 [profile.dist]
