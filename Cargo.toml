--- conflicted
+++ resolved
@@ -7,14 +7,7 @@
 homepage = "https://github.com/tx3-lang/trix"
 
 [dependencies]
-<<<<<<< HEAD
-tx3-lang = "0.5.0"
-=======
 tx3-lang = "0.6.0"
-# tx3-lang = { git = "https://github.com/tx3-lang/tx3-lang" }
-# tx3-lang = { path = "../tx3/crates/tx3-lang" }
-
->>>>>>> 1b9bcbe6
 clap = { version = "4.5.36", features = ["derive"] }
 serde = { version = "1.0", features = ["derive"] }
 toml = "0.8"
